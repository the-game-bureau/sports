--- conflicted
+++ resolved
@@ -569,7 +569,6 @@
                         <div class="next-game">
                             <div class="game-info">
                                 <div class="next-game-label">Next Game</div>
-<<<<<<< HEAD
                                 <div class="opponent">vs Duke Blue Devils</div>
                                 <div class="game-details">
                                     Saturday, Sep 12th • <span class="game-time">7:00 PM</span><br>
@@ -578,16 +577,6 @@
                             </div>
                             <a href="https://tv.youtube.com/watch/bwF7A5cJGuo?vp=0gEEEgIwAQ%3D%3D" class="tv-icon" target="_blank" aria-label="Watch on ESPN2">
                                 <img src="images/espn2.webp" alt="ESPN2">
-=======
-                                <div class="opponent">at University of South Alabama</div>
-                                <div class="game-details">
-                                    Saturday, Sep 6th • <span class="game-time">6:00 PM</span><br>
-                                    Hancock Whitney Stadium • Mobile, AL
-                                </div>
-                            </div>
-                            <a href="https://tv.youtube.com/watch" class="tv-icon" target="_blank" aria-label="Watch on ESPN+">
-                                <img src="images/espnplus.webp" alt="ESPN+">
->>>>>>> 056b6b5c
                             </a>
                         </div>
                     </div>
@@ -635,7 +624,6 @@
                             <!-- Blank space -->
                         </div>
                     </div>
-<<<<<<< HEAD
                     <!--
                     <div class="next-game-container">
                         <div class="next-game">
@@ -652,8 +640,6 @@
                             </a>
                         </div>
                     </div>
-=======
->>>>>>> 056b6b5c
                 </div>
                 -->
                 <div class="team-actions">
@@ -756,7 +742,6 @@
                             <!-- Blank space -->
                         </div>
                     </div>
-<<<<<<< HEAD
                     <!--
                     <div class="next-game-container">
                         <div class="next-game">
@@ -774,9 +759,6 @@
                         </div>
                     </div>
                 </div>-->
-=======
-                </div>
->>>>>>> 056b6b5c
                 <div class="team-actions">
                     <a href="https://www.mlb.com/yankees/schedule" class="action-btn primary">Schedule</a>
                     <a href="https://www.mlb.com/yankees/stats" class="action-btn">Stats</a>
